--- conflicted
+++ resolved
@@ -120,19 +120,10 @@
         name = tokens[1]
         subroutine = createBaseEntry_("subroutine",name,name,filePath)
         if current != root:
-<<<<<<< HEAD
             subroutine["tag"] = current._data["name"] + ":" + name
-        subroutine["hasHost"]     = "host" in tokens[0]
-        subroutine["hasDevice"]   = "device" in tokens[0]
-        subroutine["hasGlobal"]   = "global" in tokens[0]
-=======
-            subroutine["tag"] = current._data["name"] + ":" + tokens[1]
-        else:
-            subroutine["tag"] = tokens[1]
         subroutine["host"]     = "host" in tokens[0]
         subroutine["device"]   = "device" in tokens[0]
         subroutine["global"]   = "global" in tokens[0]
->>>>>>> f6253ce8
         subroutine["dummyArgs"]   = list(tokens[2])
         if current._name not in ["root","module"]:
             subroutine["usedModulesOrParentSubprograms"].append({ "name": current._data["name"], "only": []})
@@ -144,19 +135,10 @@
         name = tokens[1]
         function = createBaseEntry_("function",name,name,filePath)
         if current != root:
-<<<<<<< HEAD
             function["tag"] = current._data["name"] + ":" + name
-        function["hasHost"]     = "host" in tokens[0]
-        function["hasDevice"]   = "device" in tokens[0]
-        function["hasGlobal"]   = "global" in tokens[0]
-=======
-            function["tag"] = current._data["name"] + ":" + tokens[1]
-        else:
-            function["tag"] = tokens[1]
         function["host"]     = "host" in tokens[0]
         function["device"]   = "device" in tokens[0]
         function["global"]   = "global" in tokens[0]
->>>>>>> f6253ce8
         function["dummyArgs"]   = list(tokens[2])
         function["resultName"]  = name if tokens[3] is None else tokens[3]
         if current._name not in ["root","module"]:
