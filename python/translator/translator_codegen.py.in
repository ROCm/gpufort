# SPDX-License-Identifier: MIT                                                
# Copyright (c) 2021 GPUFORT Advanced Micro Devices, Inc. All rights reserved.
def createCodegenContextFromDeclaration(ttdeclaration):
    """
    Per declared variable in the declaration, creates
    a context dictionary that can be easily piped
    to the (HIP) kernel code generation
    and the Fortran-C interface code generation.
    """
    context = []
    hasDimension = ttdeclaration.hasDimension()
    for ttdeclaredvariable in ttdeclaration._rhs:
        varName    = ttdeclaredvariable.name().lower()
        varContext = {}
        # basic 
        fType = makeFStr(ttdeclaration._datatype.type())
        kind  = makeFStr(ttdeclaration._datatype.kind())
        bpe   = bytes(fType,kind,default=None)
        varContext["name"]                       = varName
        varContext["fType"]                      = fType
        varContext["kind"]                       = kind
        varContext["bytesPerElement"]            = bpe 
        varContext["cType"]                      = convertToCType(fType,kind,"TODO unknown")
        varContext["fInterfaceType"]             = varContext["cType"]
        varContext["fInterfaceQualifiers"]       = [ "value" ] # assume pass by value by default
        # TODO pack into single variable
        varContext["parameter"]                  = ttdeclaration.hasParameter()
        varContext["pointer"]                    = ttdeclaration.hasStringQualifier("pointer")
        # CUF
        varContext["device"]                     = ttdeclaration.hasStringQualifier("device")
        varContext["pinned"]                     = ttdeclaration.hasStringQualifier("pinned")
        varContext["managed"]                    = ttdeclaration.hasStringQualifier("managed")
        varContext["allocatable"]                = ttdeclaration.hasStringQualifier("allocatable")
        # ACC/OMP
        varContext["declaredOnTarget"]           = False
        # arrays
        varContext["rank"]                       = 0
        #varContext["unspecifiedBounds"]          = True
        #varContext["lbounds"]                    = []
        #varContext["counts"]                     = []
        #varContext["totalCount"]                 = "1" 
        #varContext["totalBytes"]                 = bpe
        #varContext["indexMacro"]                 = "_idx_{}(a) (a)".format(varName) 
        #varContext["indexMacroWithPlaceHolders"] = varContext["indexMacro"]
        dimensionQualifier = findAll(ttdeclaration._qualifiers,TTDimensionQualifier)
        if ttdeclaredvariable.hasBounds() or len(dimensionQualifier):
            varContext["fInterfaceType"] = "type(c_ptr)"
            if len(dimensionQualifier):
                ttbounds = dimensionQualifier[0]._bounds
            else:
                ttbounds = ttdeclaredvariable.getBounds()
            rank = ttbounds.rank()
            varContext["rank"] = rank
            varContext["unspecifiedBounds"] = ttbounds.hasUnspecifiedBounds()
            if varContext["unspecifiedBounds"]: # TODO: return a mix of unspecified bounds and specified bounds in the future
                varContext["lbounds"]                    = [ "{0}_lb{1}".format(varName,i) for i in range(1,rank+1) ]
                varContext["counts"]                     = [ "{0}_n{1}".format(varName,i) for i in range(1,rank+1 ) ]
                varContext["indexMacroWithPlaceHolders"] = ttbounds.indexMacroCStr(varName,usePlaceHolders=True)
                varContext["indexMacro"]                 = varContext["indexMacroWithPlaceHolders"]
            else:
                varContext["lbounds"]                    = ttbounds.specifiedLowerBounds()
                varContext["counts"]                     = ttbounds.specifiedCounts()
                varContext["indexMacroWithPlaceHolders"] = ttbounds.indexMacroCStr(varName,usePlaceHolders=True) 
                varContext["indexMacro"]                 = ttbounds.indexMacroCStr(varName,usePlaceHolders=False)
            varContext["totalCount"]   = "*".join(varContext["counts"])
            varContext["totalBytes"]   = None if bpe is None else bpe+"*("+varContext["totalCount"]+")"
        # handle parameters
        varContext["value"] = None
        if ttdeclaration.hasParameter():
            if ttdeclaredvariable.rhsIsNumber():
                varContext["value"] = ttdeclaredvariable.rhsCStr()
            else:
                #varContext["value"] = ttdeclaredvariable.rhsCStr()
                # TODO 
                pass
        context.append(varContext)
    return context

def changeKind(varContext,kind):
<<<<<<< HEAD
    fType = varContext["fType"]
    bpe   = bytes(fType,kind,default=None)
    varContext["kind"]                 = kind
    varContext["bytesPerElement"]      = bpe 
    varContext["cType"]                = convertToCType(fType,kind,"TODO unknown")
    if varContext["rank"] is 0:
      varContext["fInterfaceType"] = varContext["cType"]
    #
    varContext["totalBytes"] = None if bpe is None else bpe+"*("+varContext["totalCount"]+")"

def parseAttributes(ttattributes):
    attribute    = makeFStr(ttattributes._qualifiers[0]).lower()
    modifiedVars = [makeFStr(var).lower() for var in ttattributes._rhs]
    return attribute, modifiedVars 
 
=======
     fType = varContext["fType"]
     bpe   = bytes(fType,kind,default=None)
     varContext["kind"]                 = kind
     varContext["bytesPerElement"]      = bpe 
     varContext["cType"]                = convertToCType(fType,kind,"TODO unknown")
     if varContext["rank"] == 0:
       varContext["fInterfaceType"] = varContext["cType"]
     #
     varContext["totalBytes"] = None if bpe is None else bpe+"*("+varContext["totalCount"]+")"
>>>>>>> f6253ce8
<|MERGE_RESOLUTION|>--- conflicted
+++ resolved
@@ -77,13 +77,12 @@
     return context
 
 def changeKind(varContext,kind):
-<<<<<<< HEAD
     fType = varContext["fType"]
     bpe   = bytes(fType,kind,default=None)
     varContext["kind"]                 = kind
     varContext["bytesPerElement"]      = bpe 
     varContext["cType"]                = convertToCType(fType,kind,"TODO unknown")
-    if varContext["rank"] is 0:
+    if varContext["rank"] == 0:
       varContext["fInterfaceType"] = varContext["cType"]
     #
     varContext["totalBytes"] = None if bpe is None else bpe+"*("+varContext["totalCount"]+")"
@@ -91,16 +90,4 @@
 def parseAttributes(ttattributes):
     attribute    = makeFStr(ttattributes._qualifiers[0]).lower()
     modifiedVars = [makeFStr(var).lower() for var in ttattributes._rhs]
-    return attribute, modifiedVars 
- 
-=======
-     fType = varContext["fType"]
-     bpe   = bytes(fType,kind,default=None)
-     varContext["kind"]                 = kind
-     varContext["bytesPerElement"]      = bpe 
-     varContext["cType"]                = convertToCType(fType,kind,"TODO unknown")
-     if varContext["rank"] == 0:
-       varContext["fInterfaceType"] = varContext["cType"]
-     #
-     varContext["totalBytes"] = None if bpe is None else bpe+"*("+varContext["totalCount"]+")"
->>>>>>> f6253ce8
+    return attribute, modifiedVars 